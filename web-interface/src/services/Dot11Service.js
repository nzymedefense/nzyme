--- conflicted
+++ resolved
@@ -176,11 +176,6 @@
     })
   }
 
-<<<<<<< HEAD
-  updateTrackDetectorConfig(bssid, ssid, frequency, tapUUID, frameThreshold, gapThreshold, signalCenterlineJitter, successCallback) {
-    RESTClient.put("/dot11/networks/bssids/show/" + bssid + "/ssids/show/" + ssid + "/frequencies/show/" + frequency + "/signal/trackdetector/configuration",
-        {tap_id: tapUUID, frame_threshold: frameThreshold, gap_threshold: gapThreshold, signal_centerline_jitter: signalCenterlineJitter},
-=======
   findBuiltinBandit(id, setBandit) {
     RESTClient.get("/dot11/bandits/builtin/show/" + id, {}, function (response) {
       setBandit(response.data);
@@ -223,10 +218,20 @@
 
   deleteFingerprintOfCustomBandit(banditUUID, fingerprint, successCallback) {
     RESTClient.delete("/dot11/bandits/custom/show/" + banditUUID + "/fingerprints/show/" + fingerprint,
->>>>>>> ea553d92
         successCallback);
   }
 
+  updateTrackDetectorConfig(bssid, ssid, frequency, tapUUID, frameThreshold, gapThreshold, signalCenterlineJitter, successCallback) {
+    RESTClient.put("/dot11/networks/bssids/show/" + bssid + "/ssids/show/" + ssid + "/frequencies/show/" + frequency + "/signal/trackdetector/configuration",
+        {
+          tap_id: tapUUID,
+          frame_threshold: frameThreshold,
+          gap_threshold: gapThreshold,
+          signal_centerline_jitter: signalCenterlineJitter
+        },
+        successCallback);
+  }
+
 }
 
 export default Dot11Service