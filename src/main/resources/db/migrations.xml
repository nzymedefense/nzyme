--- conflicted
+++ resolved
@@ -3828,7 +3828,6 @@
         </addColumn>
     </changeSet>
 
-<<<<<<< HEAD
     <changeSet id="add_dot11_disco_activity_table" author="lennartkoopmann">
         <createTable tableName="dot11_disco_activity">
             <column name="id" type="bigint" autoIncrement="true">
@@ -3894,6 +3893,5 @@
             <column name="disco_type" />
         </createIndex>
     </changeSet>
-=======
->>>>>>> b11a837e
+
 </databaseChangeLog>